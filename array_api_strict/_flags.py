"""
These functions configure global flags that allow array-api-strict to be
used in different "modes". These modes include

- Changing to different supported versions of the standard.
- Enabling or disabling different optional behaviors (such as data-dependent
  shapes).
- Enabling or disabling different optional extensions.

None of these functions are part of the standard itself. A typical array API
library will only support one particular configuration of these flags.

"""

import functools
import os
import warnings

import array_api_strict

supported_versions = (
    "2021.12",
    "2022.12",
    "2023.12",
)

API_VERSION = default_version = "2022.12"

BOOLEAN_INDEXING = True

DATA_DEPENDENT_SHAPES = True

all_extensions = (
    "linalg",
    "fft",
)

extension_versions = {
    "linalg": "2021.12",
    "fft": "2022.12",
}

ENABLED_EXTENSIONS = default_extensions = (
    "linalg",
    "fft",
)
# Public functions

def set_array_api_strict_flags(
    *,
    api_version=None,
    boolean_indexing=None,
    data_dependent_shapes=None,
    enabled_extensions=None,
):
    """
    Set the array-api-strict flags to the specified values.

    Flags are global variables that enable or disable array-api-strict
    behaviors.

    .. note::

       This function is **not** part of the array API standard. It only exists
       in array-api-strict.

    - `api_version`: The version of the standard to use. Supported
      versions are: ``{supported_versions}``. The default version number is
      ``{default_version!r}``.

      Note that 2021.12 is supported, but currently gives the same thing as
      2022.12 (except that the fft extension will be disabled).

<<<<<<< HEAD
      2023.12 support is preliminary. Some features in 2023.12 may still be
      missing, and it hasn't been fully tested.
=======

    - `boolean_indexing`: Whether indexing by a boolean array is supported.
      Note that although boolean array indexing does result in data-dependent
      shapes, this flag is independent of the `data_dependent_shapes` flag
      (see below).
>>>>>>> e5bebbec

    - `data_dependent_shapes`: Whether data-dependent shapes are enabled in
      array-api-strict.

      This flag is enabled by default. Array libraries that use computation
      graphs may not be able to support functions whose output shapes depend
      on the input data.

      The functions that make use of data-dependent shapes, and are therefore
      disabled by setting this flag to False are

<<<<<<< HEAD
      - `unique_all()`, `unique_counts()`, `unique_inverse()`, and `unique_values()`.
      - `nonzero()`
      - Boolean array indexing
      - `repeat()` when the `repeats` argument is an array (requires 2023.12
=======
      - `unique_all`, `unique_counts`, `unique_inverse`, and `unique_values`.
      - `nonzero`
      - `repeat` when the `repeats` argument is an array (requires 2023.12
>>>>>>> e5bebbec
        version of the standard)

      Note that while boolean indexing is also data-dependent, it is
      controlled by a separate `boolean_indexing` flag (see above).

      See
      https://data-apis.org/array-api/latest/design_topics/data_dependent_output_shapes.html
      for more details.

    - `enabled_extensions`: A list of extensions that are enabled in
      array-api-strict. The default is ``{default_extensions}``. Note that
      some extensions require a minimum version of the standard.

    The flags can also be changed by setting :ref:`environment variables
    <environment-variables>`.

    Examples
    --------

    >>> from array_api_strict import set_array_api_strict_flags

    >>> # Set the standard version to 2021.12
    >>> set_array_api_strict_flags(api_version="2021.12")

    >>> # Disable data-dependent shapes and boolean indexing
    >>> set_array_api_strict_flags(data_dependent_shapes=False, boolean_indexing=False)

    >>> # Enable only the linalg extension (disable the fft extension)
    >>> set_array_api_strict_flags(enabled_extensions=["linalg"])

    See Also
    --------

    get_array_api_strict_flags: Get the current values of flags.
    reset_array_api_strict_flags: Reset the flags to their default values.
    ArrayAPIStrictFlags: A context manager to temporarily set the flags.

    """
    global API_VERSION, BOOLEAN_INDEXING, DATA_DEPENDENT_SHAPES, ENABLED_EXTENSIONS

    if api_version is not None:
        if api_version not in supported_versions:
            raise ValueError(f"Unsupported standard version {api_version!r}")
        if api_version == "2021.12":
            warnings.warn("The 2021.12 version of the array API specification was requested but the returned namespace is actually version 2022.12", stacklevel=2)
        if api_version == "2023.12":
            warnings.warn("The 2023.12 version of the array API specification is still preliminary. Some functions are not yet implemented, and it has not been fully tested.", stacklevel=2)
        API_VERSION = api_version
        array_api_strict.__array_api_version__ = API_VERSION

    if boolean_indexing is not None:
        BOOLEAN_INDEXING = boolean_indexing

    if data_dependent_shapes is not None:
        DATA_DEPENDENT_SHAPES = data_dependent_shapes

    if enabled_extensions is not None:
        for extension in enabled_extensions:
            if extension not in all_extensions:
                raise ValueError(f"Unsupported extension {extension}")
            if extension_versions[extension] > API_VERSION:
                raise ValueError(
                    f"Extension {extension} requires standard version "
                    f"{extension_versions[extension]} or later"
                )
        ENABLED_EXTENSIONS = tuple(enabled_extensions)
    else:
        ENABLED_EXTENSIONS = tuple([ext for ext in ENABLED_EXTENSIONS if extension_versions[ext] <= API_VERSION])

# We have to do this separately or it won't get added as the docstring
set_array_api_strict_flags.__doc__ = set_array_api_strict_flags.__doc__.format(
    supported_versions=supported_versions,
    default_version=default_version,
    default_extensions=default_extensions,
)

def get_array_api_strict_flags():
    """
    Get the current array-api-strict flags.

    .. note::

       This function is **not** part of the array API standard. It only exists
       in array-api-strict.

    Returns
    -------
    dict
        A dictionary containing the current array-api-strict flags.

    Examples
    --------

    >>> from array_api_strict import get_array_api_strict_flags
    >>> flags = get_array_api_strict_flags()
    >>> flags
    {'api_version': '2022.12',
     'boolean_indexing': True,
     'data_dependent_shapes': True,
     'enabled_extensions': ('linalg', 'fft')
    }

    See Also
    --------

    set_array_api_strict_flags: Set one or more flags to a given value.
    reset_array_api_strict_flags: Reset the flags to their default values.
    ArrayAPIStrictFlags: A context manager to temporarily set the flags.

    """
    return {
        "api_version": API_VERSION,
        "boolean_indexing": BOOLEAN_INDEXING,
        "data_dependent_shapes": DATA_DEPENDENT_SHAPES,
        "enabled_extensions": ENABLED_EXTENSIONS,
    }


def reset_array_api_strict_flags():
    """
    Reset the array-api-strict flags to their default values.

    This will also reset any flags that were set by :ref:`environment
    variables <environment-variables>` back to their default values.

    .. note::

       This function is **not** part of the array API standard. It only exists
       in array-api-strict.

    See :func:`set_array_api_strict_flags` for a list of flags and their
    default values.

    Examples
    --------

    >>> from array_api_strict import reset_array_api_strict_flags
    >>> reset_array_api_strict_flags()

    See Also
    --------

    get_array_api_strict_flags: Get the current values of flags.
    set_array_api_strict_flags: Set one or more flags to a given value.
    ArrayAPIStrictFlags: A context manager to temporarily set the flags.

    """
    global API_VERSION, BOOLEAN_INDEXING, DATA_DEPENDENT_SHAPES, ENABLED_EXTENSIONS
    API_VERSION = default_version
    array_api_strict.__array_api_version__ = API_VERSION
    BOOLEAN_INDEXING = True
    DATA_DEPENDENT_SHAPES = True
    ENABLED_EXTENSIONS = default_extensions


class ArrayAPIStrictFlags:
    """
    A context manager to temporarily set the array-api-strict flags.

    .. note::

       This class is **not** part of the array API standard. It only exists
       in array-api-strict.

    See :func:`set_array_api_strict_flags` for a
    description of the available flags.

    See Also
    --------

    get_array_api_strict_flags: Get the current values of flags.
    set_array_api_strict_flags: Set one or more flags to a given value.
    reset_array_api_strict_flags: Reset the flags to their default values.

    """
    def __init__(self, *, api_version=None, boolean_indexing=None,
                 data_dependent_shapes=None, enabled_extensions=None):
        self.kwargs = {
            "api_version": api_version,
            "boolean_indexing": boolean_indexing,
            "data_dependent_shapes": data_dependent_shapes,
            "enabled_extensions": enabled_extensions,
        }
        self.old_flags = get_array_api_strict_flags()

    def __enter__(self):
        set_array_api_strict_flags(**self.kwargs)

    def __exit__(self, exc_type, exc_value, traceback):
        set_array_api_strict_flags(**self.old_flags)

# Private functions

def set_flags_from_environment():
    if "ARRAY_API_STRICT_API_VERSION" in os.environ:
        set_array_api_strict_flags(
            api_version=os.environ["ARRAY_API_STRICT_API_VERSION"]
        )

    if "ARRAY_API_STRICT_BOOLEAN_INDEXING" in os.environ:
        set_array_api_strict_flags(
            boolean_indexing=os.environ["ARRAY_API_STRICT_BOOLEAN_INDEXING"].lower() == "true"
        )

    if "ARRAY_API_STRICT_DATA_DEPENDENT_SHAPES" in os.environ:
        set_array_api_strict_flags(
            data_dependent_shapes=os.environ["ARRAY_API_STRICT_DATA_DEPENDENT_SHAPES"].lower() == "true"
        )

    if "ARRAY_API_STRICT_ENABLED_EXTENSIONS" in os.environ:
        set_array_api_strict_flags(
            enabled_extensions=os.environ["ARRAY_API_STRICT_ENABLED_EXTENSIONS"].split(",")
        )

set_flags_from_environment()

# Decorators

def requires_api_version(version):
    def decorator(func):
        @functools.wraps(func)
        def wrapper(*args, **kwargs):
            if version > API_VERSION:
                raise RuntimeError(
                    f"The function {func.__name__} requires API version {version} or later, "
                    f"but the current API version for array-api-strict is {API_VERSION}"
                )
            return func(*args, **kwargs)
        return wrapper
    return decorator

def requires_data_dependent_shapes(func):
    @functools.wraps(func)
    def wrapper(*args, **kwargs):
        if not DATA_DEPENDENT_SHAPES:
            raise RuntimeError(f"The function {func.__name__} requires data-dependent shapes, but the data_dependent_shapes flag has been disabled for array-api-strict")
        return func(*args, **kwargs)
    return wrapper

def requires_extension(extension):
    def decorator(func):
        @functools.wraps(func)
        def wrapper(*args, **kwargs):
            if extension not in ENABLED_EXTENSIONS:
                if extension == 'linalg' \
                   and func.__name__ in ['matmul', 'tensordot',
                                         'matrix_transpose', 'vecdot']:
                    raise RuntimeError(f"The linalg extension has been disabled for array-api-strict. However, {func.__name__} is also present in the main array_api_strict namespace and may be used from there.")
                raise RuntimeError(f"The function {func.__name__} requires the {extension} extension, but it has been disabled for array-api-strict")
            return func(*args, **kwargs)
        return wrapper
    return decorator<|MERGE_RESOLUTION|>--- conflicted
+++ resolved
@@ -71,16 +71,14 @@
       Note that 2021.12 is supported, but currently gives the same thing as
       2022.12 (except that the fft extension will be disabled).
 
-<<<<<<< HEAD
       2023.12 support is preliminary. Some features in 2023.12 may still be
       missing, and it hasn't been fully tested.
-=======
+
 
     - `boolean_indexing`: Whether indexing by a boolean array is supported.
       Note that although boolean array indexing does result in data-dependent
       shapes, this flag is independent of the `data_dependent_shapes` flag
       (see below).
->>>>>>> e5bebbec
 
     - `data_dependent_shapes`: Whether data-dependent shapes are enabled in
       array-api-strict.
@@ -92,16 +90,9 @@
       The functions that make use of data-dependent shapes, and are therefore
       disabled by setting this flag to False are
 
-<<<<<<< HEAD
       - `unique_all()`, `unique_counts()`, `unique_inverse()`, and `unique_values()`.
       - `nonzero()`
-      - Boolean array indexing
       - `repeat()` when the `repeats` argument is an array (requires 2023.12
-=======
-      - `unique_all`, `unique_counts`, `unique_inverse`, and `unique_values`.
-      - `nonzero`
-      - `repeat` when the `repeats` argument is an array (requires 2023.12
->>>>>>> e5bebbec
         version of the standard)
 
       Note that while boolean indexing is also data-dependent, it is
