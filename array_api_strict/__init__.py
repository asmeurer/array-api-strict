--- conflicted
+++ resolved
@@ -200,11 +200,8 @@
     "bitwise_right_shift",
     "bitwise_xor",
     "ceil",
-<<<<<<< HEAD
     "clip",
-=======
     "conj",
->>>>>>> d51c2778
     "cos",
     "cosh",
     "divide",
