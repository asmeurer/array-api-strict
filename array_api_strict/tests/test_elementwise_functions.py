from inspect import signature, getmodule

import pytest

from numpy.testing import assert_raises

from .. import asarray, _elementwise_functions
from .._elementwise_functions import bitwise_left_shift, bitwise_right_shift
from .._dtypes import (
    _dtype_categories,
    _boolean_dtypes,
    _floating_dtypes,
    _integer_dtypes,
    int8,
    int16,
    int32,
    int64,
    uint64,
)
from .._flags import set_array_api_strict_flags

<<<<<<< HEAD
import array_api_strict

=======
>>>>>>> 05c8b0fb

def nargs(func):
    """Count number of 'array' arguments a function takes."""
    positional_only = 0
    for param in signature(func).parameters.values():
        if param.kind == param.POSITIONAL_ONLY:
            positional_only += 1
    return positional_only


elementwise_function_input_types = {
    "abs": "numeric",
    "acos": "floating-point",
    "acosh": "floating-point",
    "add": "numeric",
    "asin": "floating-point",
    "asinh": "floating-point",
    "atan": "floating-point",
    "atan2": "real floating-point",
    "atanh": "floating-point",
    "bitwise_and": "integer or boolean",
    "bitwise_invert": "integer or boolean",
    "bitwise_left_shift": "integer",
    "bitwise_or": "integer or boolean",
    "bitwise_right_shift": "integer",
    "bitwise_xor": "integer or boolean",
    "ceil": "real numeric",
    "clip": "real numeric",
    "conj": "complex floating-point",
    "copysign": "real floating-point",
    "cos": "floating-point",
    "cosh": "floating-point",
    "divide": "floating-point",
    "equal": "all",
    "exp": "floating-point",
    "expm1": "floating-point",
    "floor": "real numeric",
    "floor_divide": "real numeric",
    "greater": "real numeric",
    "greater_equal": "real numeric",
    "hypot": "real floating-point",
    "imag": "complex floating-point",
    "isfinite": "numeric",
    "isinf": "numeric",
    "isnan": "numeric",
    "less": "real numeric",
    "less_equal": "real numeric",
    "log": "floating-point",
    "logaddexp": "real floating-point",
    "log10": "floating-point",
    "log1p": "floating-point",
    "log2": "floating-point",
    "logical_and": "boolean",
    "logical_not": "boolean",
    "logical_or": "boolean",
    "logical_xor": "boolean",
    "maximum": "real numeric",
    "minimum": "real numeric",
    "multiply": "numeric",
    "negative": "numeric",
    "not_equal": "all",
    "positive": "numeric",
    "pow": "numeric",
    "real": "complex floating-point",
    "remainder": "real numeric",
    "round": "numeric",
    "sign": "numeric",
    "signbit": "real floating-point",
    "sin": "floating-point",
    "sinh": "floating-point",
    "sqrt": "floating-point",
    "square": "numeric",
    "subtract": "numeric",
    "tan": "floating-point",
    "tanh": "floating-point",
    "trunc": "real numeric",
}


def test_nargs():
    # Explicitly check number of arguments for a few functions
    assert nargs(array_api_strict.logaddexp) == 2
    assert nargs(array_api_strict.atan2) == 2
    assert nargs(array_api_strict.clip) == 1

    # All elementwise functions take one or two array arguments
    # if not, it is probably a bug in `nargs` or the definition
    # of the function (missing trailing `, /`).
    for func_name in elementwise_function_input_types:
        func = getattr(_elementwise_functions, func_name)
        assert nargs(func) in (1, 2)


def test_missing_functions():
    # Ensure the above dictionary is complete.
    import array_api_strict._elementwise_functions as mod
    mod_funcs = [n for n in dir(mod) if getmodule(getattr(mod, n)) is mod]
    assert set(mod_funcs) == set(elementwise_function_input_types)


def test_function_device_persists():
    # Test that the device of the input and output array are the same
    def _array_vals(dtypes):
        for d in dtypes:
            yield asarray(1., dtype=d)

    # Use the latest version of the standard so all functions are included
    with pytest.warns(UserWarning):
        set_array_api_strict_flags(api_version="2023.12")

    for func_name, types in elementwise_function_input_types.items():
        dtypes = _dtype_categories[types]
        func = getattr(_elementwise_functions, func_name)

        for x in _array_vals(dtypes):
            if nargs(func) == 2:
                # This way we don't have to deal with incompatible
                # types of the two arguments.
                r = func(x, x)
                assert r.device == x.device

            else:
                # `atanh` needs a slightly different input value from
                # everyone else
                if func_name == "atanh":
                    x -= 0.1
                r = func(x)
                assert r.device == x.device


def test_function_types():
    # Test that every function accepts only the required input types. We only
    # test the negative cases here (error). The positive cases are tested in
    # the array API test suite.

    def _array_vals():
        for d in _integer_dtypes:
            yield asarray(1, dtype=d)
        for d in _boolean_dtypes:
            yield asarray(False, dtype=d)
        for d in _floating_dtypes:
            yield asarray(1.0, dtype=d)

    # Use the latest version of the standard so all functions are included
    set_array_api_strict_flags(api_version="2023.12")

    for x in _array_vals():
        for func_name, types in elementwise_function_input_types.items():
            dtypes = _dtype_categories[types]
            func = getattr(_elementwise_functions, func_name)
            if nargs(func) == 2:
                for y in _array_vals():
                    # Disallow dtypes that aren't type promotable
                    if (x.dtype == uint64 and y.dtype in [int8, int16, int32, int64]
                         or y.dtype == uint64 and x.dtype in [int8, int16, int32, int64]
                         or x.dtype in _integer_dtypes and y.dtype not in _integer_dtypes
                         or y.dtype in _integer_dtypes and x.dtype not in _integer_dtypes
                         or x.dtype in _boolean_dtypes and y.dtype not in _boolean_dtypes
                         or y.dtype in _boolean_dtypes and x.dtype not in _boolean_dtypes
                         or x.dtype in _floating_dtypes and y.dtype not in _floating_dtypes
                         or y.dtype in _floating_dtypes and x.dtype not in _floating_dtypes
                         ):
                        assert_raises(TypeError, func, x, y)
                    if x.dtype not in dtypes or y.dtype not in dtypes:
                        assert_raises(TypeError, func, x, y)
            else:
                if x.dtype not in dtypes:
                    assert_raises(TypeError, func, x)


def test_bitwise_shift_error():
    # bitwise shift functions should raise when the second argument is negative
    assert_raises(
        ValueError, lambda: bitwise_left_shift(asarray([1, 1]), asarray([1, -1]))
    )
    assert_raises(
        ValueError, lambda: bitwise_right_shift(asarray([1, 1]), asarray([1, -1]))
    )<|MERGE_RESOLUTION|>--- conflicted
+++ resolved
@@ -19,11 +19,8 @@
 )
 from .._flags import set_array_api_strict_flags
 
-<<<<<<< HEAD
 import array_api_strict
 
-=======
->>>>>>> 05c8b0fb
 
 def nargs(func):
     """Count number of 'array' arguments a function takes."""
